[package]
<<<<<<< HEAD
name = "bellpepper-ed25519"
version = "0.1.0"
=======
name = "bellperson-ed25519"
version = "0.3.0"
>>>>>>> 5fef2315
edition = "2021"
authors = ["Saravanan Vijayakumaran <sarva@ee.iitb.ac.in>"]
license = "MIT OR Apache-2.0"
description = "Ed25519 curve operations using the bellperson-emulated library"
documentation = "https://docs.rs/bellpepper-ed25519"
homepage = "https://github.com/lurk-lab/bellpepper-gadgets"
repository = "https://github.com/lurk-lab/bellpepper-gadgets"


[dependencies]
<<<<<<< HEAD
bellpepper-core = { version="0.2.0", default-features = false }
bellpepper = { version="0.2.0", default-features = false }
bellpepper-emulated = {git = "https://github.com/avras/bellperson-emulated.git", branch = "bellpepper-version" }
=======
bellperson = { version = "0.25.0", default-features = false }
bellperson-emulated = "0.2.0"
>>>>>>> 5fef2315
ff = "0.13.0"
num-bigint = { version = "0.4.3", features = ["rand"] }
num-integer = "0.1.45"
num-traits = "0.2.15"
rand = "0.8.5"

[dev-dependencies]
pasta_curves = "0.5.1"<|MERGE_RESOLUTION|>--- conflicted
+++ resolved
@@ -1,11 +1,6 @@
 [package]
-<<<<<<< HEAD
 name = "bellpepper-ed25519"
-version = "0.1.0"
-=======
-name = "bellperson-ed25519"
-version = "0.3.0"
->>>>>>> 5fef2315
+version = "0.2.0"
 edition = "2021"
 authors = ["Saravanan Vijayakumaran <sarva@ee.iitb.ac.in>"]
 license = "MIT OR Apache-2.0"
@@ -16,14 +11,9 @@
 
 
 [dependencies]
-<<<<<<< HEAD
 bellpepper-core = { version="0.2.0", default-features = false }
 bellpepper = { version="0.2.0", default-features = false }
 bellpepper-emulated = {git = "https://github.com/avras/bellperson-emulated.git", branch = "bellpepper-version" }
-=======
-bellperson = { version = "0.25.0", default-features = false }
-bellperson-emulated = "0.2.0"
->>>>>>> 5fef2315
 ff = "0.13.0"
 num-bigint = { version = "0.4.3", features = ["rand"] }
 num-integer = "0.1.45"
